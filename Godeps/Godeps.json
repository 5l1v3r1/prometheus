{
	"ImportPath": "github.com/prometheus/prometheus",
	"GoVersion": "go1.4.2",
	"Deps": [
		{
			"ImportPath": "bitbucket.org/ww/goautoneg",
			"Comment": "null-5",
			"Rev": "75cd24fc2f2c2a2088577d12123ddee5f54e0675"
		},
		{
			"ImportPath": "github.com/beorn7/perks/quantile",
			"Rev": "b965b613227fddccbfffe13eae360ed3fa822f8d"
		},
		{
			"ImportPath": "github.com/golang/glog",
			"Rev": "44145f04b68cf362d9c4df2182967c2275eaefed"
		},
		{
			"ImportPath": "github.com/golang/protobuf/proto",
			"Rev": "655cdfa588ea190e901bc5590e65d5621688847c"
		},
		{
			"ImportPath": "github.com/matttproud/golang_protobuf_extensions/pbutil",
			"Rev": "fc2b8d3a73c4867e51861bbdd5ae3c1f0869dd6a"
		},
		{
			"ImportPath": "github.com/miekg/dns",
			"Rev": "e6898c8f30b5d002db962043a62db90552e90bf7"
		},
		{
			"ImportPath": "github.com/prometheus/client_golang/extraction",
			"Comment": "0.5.0",
			"Rev": "b0bd7e1be33327b85cb4853e7011156e3cedd657"
		},
		{
			"ImportPath": "github.com/prometheus/client_golang/model",
			"Comment": "0.5.0",
			"Rev": "b0bd7e1be33327b85cb4853e7011156e3cedd657"
		},
		{
			"ImportPath": "github.com/prometheus/client_golang/prometheus",
			"Comment": "0.5.0",
			"Rev": "b0bd7e1be33327b85cb4853e7011156e3cedd657"
		},
		{
			"ImportPath": "github.com/prometheus/client_golang/text",
			"Comment": "0.5.0",
			"Rev": "b0bd7e1be33327b85cb4853e7011156e3cedd657"
		},
		{
			"ImportPath": "github.com/prometheus/client_model/go",
			"Comment": "model-0.0.2-12-gfa8ad6f",
			"Rev": "fa8ad6fec33561be4280a8f0514318c79d7f6cb6"
		},
		{
			"ImportPath": "github.com/prometheus/procfs",
			"Rev": "490cc6eb5fa45bf8a8b7b73c8bc82a8160e8531d"
		},
		{
			"ImportPath": "github.com/syndtr/goleveldb/leveldb",
			"Rev": "4875955338b0a434238a31165cb87255ab6e9e4a"
		},
		{
			"ImportPath": "github.com/syndtr/gosnappy/snappy",
			"Rev": "156a073208e131d7d2e212cb749feae7c339e846"
		},
		{
<<<<<<< HEAD
			"ImportPath": "gopkg.in/yaml.v2",
			"Rev": "49c95bdc21843256fb6c4e0d370a05f24a0bf213"
=======
			"ImportPath": "golang.org/x/net/context",
			"Rev": "b6fdb7d8a4ccefede406f8fe0f017fb58265054c"
>>>>>>> 4234a45d
		}
	]
}<|MERGE_RESOLUTION|>--- conflicted
+++ resolved
@@ -65,13 +65,12 @@
 			"Rev": "156a073208e131d7d2e212cb749feae7c339e846"
 		},
 		{
-<<<<<<< HEAD
+			"ImportPath": "golang.org/x/net/context",
+			"Rev": "b6fdb7d8a4ccefede406f8fe0f017fb58265054c"
+		},
+		{
 			"ImportPath": "gopkg.in/yaml.v2",
 			"Rev": "49c95bdc21843256fb6c4e0d370a05f24a0bf213"
-=======
-			"ImportPath": "golang.org/x/net/context",
-			"Rev": "b6fdb7d8a4ccefede406f8fe0f017fb58265054c"
->>>>>>> 4234a45d
 		}
 	]
 }